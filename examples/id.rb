#!/usr/bin/env ../../../../script/rails runner
# if you use linux, please change previous line to the
# "#!../../../../script/rails runner"

<<<<<<< HEAD
require File.expand_path(File.dirname(__FILE__) + "/lib/command_line_tool_mixin")
require File.expand_path(File.dirname(__FILE__) + "/lib/get_options")

include CommandLineToolMixin

$cleanup = false
$force = false
$create_many = 3000
$create_individual = 1000
$new_individual = 1000
$update_many = 1000
$update_individual = 1000
$partition_table_size = 10

@options = {
  "--cleanup" => {
    :short => "-C",
    :argument => GetoptLong::NO_ARGUMENT,
    :note => "cleanup data in database and exit"
  },
  "--force" => {
    :short => "-F",
    :argument => GetoptLong::NO_ARGUMENT,
    :note => "cleanup data in database before creating new data"
  },
  "--create-many" => {
    :short => "-m",
    :argument => GetoptLong::REQUIRED_ARGUMENT,
    :note => "how many objects to create via create_many",
    :argument_note => "NUMBER"
  },
  "--create-individual" => {
    :short => "-i",
    :argument => GetoptLong::REQUIRED_ARGUMENT,
    :note => "how many objects to create via create",
    :argument_note => "NUMBER"
  },
  "--new-individual" => {
    :short => "-I",
    :argument => GetoptLong::REQUIRED_ARGUMENT,
    :note => "how many objects to create via new/save",
    :argument_note => "NUMBER"
  },
  "--update-individual" => {
    :short => "-u",
    :argument => GetoptLong::REQUIRED_ARGUMENT,
    :note => "how many objects to update indivudually",
    :argument_note => "NUMBER"
  },
  "--update-many" => {
    :short => "-U",
    :argument => GetoptLong::REQUIRED_ARGUMENT,
    :note => "how many objects to update via update_many",
    :argument_note => "NUMBER"
  },
}

command_line_options(@options) do |option,argument|
  if option == '--cleanup'
    $cleanup = true
  elsif option == '--force'
    $force = true
  elsif option == '--create-many'
    $create_many = argument.to_i
  elsif option == '--create-individual'
    $create_individual = argument.to_i
  elsif option == '--new-individual'
    $new_individual = argument.to_i
  elsif option == '--update-individual'
    $update_individual = argument.to_i
  elsif option == '--update-many'
    $update_many = argument.to_i
  end
end

if $cleanup || $force
=======
# Initial data:
#
#  Companies table is completed by four companies:
#
#  create table companies (
#        id               serial not null primary key,
#        created_at       timestamp not null default now(),
#        updated_at       timestamp,
#        name             text null
#  );
#
#  insert into companies (created_at,id,name) values
#    ('2012-03-13 13:26:52.184347',1,'Fluent Mobile, inc.'),
#    ('2012-03-13 13:26:52.184347',2,'Fiksu, inc.'),
#    ('2012-03-13 13:26:52.184347',3,'AppExchanger, inc.'),
#    ('2012-03-13 13:26:52.184347',4,'FreeMyApps, inc.');
#
#  id |         created_at         | updated_at |        name
#  ---+----------------------------+------------+---------------------
#   1 | 2012-03-11 13:26:52.184347 |            | Fluent Mobile, inc.
#   2 | 2012-03-11 13:26:52.184347 |            | Fiksu, inc.
#   3 | 2012-03-11 13:26:52.184347 |            | AppExchanger, inc.
#   4 | 2012-03-11 13:26:52.184347 |            | FreeMyApps, inc.
#
#  Employees table is associated with companies table via key - id:
#
#  create table employees (
#        id               serial not null primary key,
#        created_at       timestamp not null default now(),
#        updated_at       timestamp,
#        name             text not null,
#        salary           money not null,
#        company_id       integer not null
#  );
#
#   id | created_at | updated_at | name | salary | company_id
#  ----+------------+------------+------+--------+------------
#
# Task:
#
#  To increase the speed of requests to the database and to reduce the time
#  of the request, need to split the Employees table to the partition tables.
#  Break criterion is an id.
#
# Implementation:
#
#  Class Employee inherits from the abstract class ById,
#  which supports partitioning.
#
#  class Employee < Partitioned::ById
#
#    Indicates a relationship to the companies table.
#    belongs_to :company, :class_name => 'Company'
#
#    Partition table size defines a count of records in one partition table.
#    def self.partition_table_size
#      return 10
#    end
#
#    Create a rules for each partition.
#    Id is a unique index. Foreign key is company_id.
#    This imposes a restriction on each of partition, that
#    the column company_id associated with the table of companies
#    and can not have values ​​that are not in the table companies.
#    In this example, set up only 4 records in the table companies,
#    so company_id can not be equal to 5 in any partition
#    until it is an established company with id = 5.
#
#    partitioned do |partition|
#       partition.foreign_key :company_id
#    end
#  end
#
#  Create a schema employees_partitions, within which to store all of our partitions:
#
#  Employee.create_infrastructure
#
#  Create a partition tables with increments of 10 records:
#
#  ids = Employee.partition_generate_range(0, NUM_EMPLOYEES, Employee.partition_table_size)
#  Employee.create_new_partition_tables(ids)
#
#  Each of partition has the same structure as that of the employees table:
#
#   id | created_at | updated_at | name | salary | company_id
#  ----+------------+------------+------+--------+------------
#
#  CREATE TABLE "employees_partitions"."p0" (CHECK (( id >= 0 and id < 10 ))) INHERITS (employees);
#  CREATE UNIQUE INDEX "p0_id_udx" ON "employees_partitions"."p0" ("id");
#  ALTER TABLE employees_partitions.p0 add foreign key (company_id) references companies(id);
#
#  CREATE TABLE "employees_partitions"."p10" (CHECK (( id >= 10 and id < 20 ))) INHERITS (employees);
#  CREATE UNIQUE INDEX "p10_id_udx" ON "employees_partitions"."p10" ("id");
#  ALTER TABLE employees_partitions.p10 add foreign key (company_id) references companies(id);
#
#  CREATE TABLE "employees_partitions"."p20" (CHECK (( id >= 20 and id < 30 ))) INHERITS (employees);
#  CREATE UNIQUE INDEX "p20_id_udx" ON "employees_partitions"."p20" ("id");
#  ALTER TABLE employees_partitions.p20 add foreign key (company_id) references companies(id);
#
#  ...
#  CREATE TABLE "employees_partitions"."p4980" (CHECK (( id >= 4980 and id < 4990 ))) INHERITS (employees);
#  CREATE UNIQUE INDEX "p4980_id_udx" ON "employees_partitions"."p4980" ("id");
#  ALTER TABLE employees_partitions.p4980 add foreign key (company_id) references companies(id);
#
#  CREATE TABLE "employees_partitions"."p4990" (CHECK (( id >= 4990 and id < 5000 ))) INHERITS (employees);
#  CREATE UNIQUE INDEX "p4990_id_udx" ON "employees_partitions"."p4990" ("id");
#  ALTER TABLE employees_partitions.p4990 add foreign key (company_id) references companies(id);
#
#  CREATE TABLE "employees_partitions"."p5000" (CHECK (( id >= 5000 and id < 5010 ))) INHERITS (employees);
#  CREATE UNIQUE INDEX "p5000_id_udx" ON "employees_partitions"."p5000" ("id");
#  ALTER TABLE employees_partitions.p5000 add foreign key (company_id) references companies(id);
#
#  You should have the following tables with increments of 10 ids:
#  employees_partitions.p0
#  employees_partitions.p10
#  employees_partitions.p20
#  ...
#  employees_partitions.p4980
#  employees_partitions.p4990
#  employees_partitions.p5000
#
#  Each of partitions inherits from employees table,
#  thus a new row will automatically be added to the employees table .
#
#  To add data, we use the following construction,
#  in which employees - a random data:
#
#  Employee.create_many(employees)
#
#  The data get into the employees table ONLY through partition tables.
#  You can not do an insert row into a table employees directly.
#  For this purpose special restrictions are imposed on the table employees.
#
#  Result:
#
#  We have table companies:
#
#  id |         created_at         | updated_at |        name
#  ---+----------------------------+------------+---------------------
#   1 | 2012-03-11 13:26:52.184347 |            | Fluent Mobile, inc.
#   2 | 2012-03-11 13:26:52.184347 |            | Fiksu, inc.
#   3 | 2012-03-11 13:26:52.184347 |            | AppExchanger, inc.
#   4 | 2012-03-11 13:26:52.184347 |            | FreeMyApps, inc.
#
#  Table employees with random data from 1 to 5000:
#
#  id  |         created_at         | updated_at |                name                 |   salary    | company_id
#  ----+----------------------------+------------+-------------------------------------+-------------+------------
#    1 | 2012-03-20 13:28:38.920438 |            | Winston J. Sillypants, I            | $139,612.00 |     3
#    2 | 2012-03-20 13:28:38.920438 |            | Winston J. Sillypants, II           |  $89,303.00 |     4
#    3 | 2012-03-20 13:28:38.920438 |            | Winston J. Sillypants, III          |  $62,066.00 |     2
# ...
# 4998 | 2012-03-20 13:28:38.920438 |            | Winston J. Sillypants, MMMMCMXCVIII | $110,089.00 |     4
# 4999 | 2012-03-20 13:28:38.920438 |            | Winston J. Sillypants, MMMMCMXCIX   | $128,225.00 |     2
# 5000 | 2012-03-20 13:28:38.920438 |            | Winston J. Sillypants, _V           |  $81,125.00 |     4
#
#  Partition employees_partitions.p0 - partition where (id >= 0 AND id < 10):
#
#   id |         created_at          | updated_at |            name                     |   salary    | company_id
#  ----+-----------------------------+------------+-------------------------------------+-------------+------------
#    1 | 2012-03-20 13:28:38.920438  |            | Winston J. Sillypants, I            | $139,612.00 |     3
#    2 | 2012-03-20 13:28:38.920438  |            | Winston J. Sillypants, II           |  $89,303.00 |     4
#    3 | 2012-03-20 13:28:38.920438  |            | Winston J. Sillypants, III          |  $62,066.00 |     2
#    4 | 2012-03-20 13:28:38.920438  |            | Winston J. Sillypants, IV           |  $82,144.00 |     3
#    5 | 2012-03-20 13:28:38.920438  |            | Winston J. Sillypants, V            | $116,467.00 |     4
#    6 | 2012-03-20 13:28:38.920438  |            | Winston J. Sillypants, VI           |  $97,616.00 |     2
#    7 | 2012-03-20 13:28:38.920438  |            | Winston J. Sillypants, VII          | $127,854.00 |     1
#    8 | 2012-03-20 13:28:38.920438  |            | Winston J. Sillypants, VIII         | $112,420.00 |     1
#    9 | 2012-03-20 13:28:38.920438  |            | Winston J. Sillypants, IX           |  $64,514.00 |     4
#
#  Partition employees_partitions.p10 - partition where (id >= 10 AND id < 20):
#
#   id |         created_at          | updated_at |            name                     |   salary    | company_id
#  ----+-----------------------------+------------+-------------------------------------+-------------+------------
#   10 | 2012-03-20 13:28:38.920438  |            | Winston J. Sillypants, X            |  $96,028.00 |     3
#   11 | 2012-03-20 13:28:38.920438  |            | Winston J. Sillypants, XI           | $123,833.00 |     2
#   12 | 2012-03-20 13:28:38.920438  |            | Winston J. Sillypants, XII          | $113,168.00 |     3
#   13 | 2012-03-20 13:28:38.920438  |            | Winston J. Sillypants, XIII         | $125,741.00 |     4
#   14 | 2012-03-20 13:28:38.920438  |            | Winston J. Sillypants, XIV          | $123,324.00 |     4
#   15 | 2012-03-20 13:28:38.920438  |            | Winston J. Sillypants, XV           |  $65,143.00 |     2
#   16 | 2012-03-20 13:28:38.920438  |            | Winston J. Sillypants, XVI          |  $81,233.00 |     4
#   17 | 2012-03-20 13:28:38.920438  |            | Winston J. Sillypants, XVII         | $114,756.00 |     1
#   18 | 2012-03-20 13:28:38.920438  |            | Winston J. Sillypants, XVIII        | $106,737.00 |     3
#   19 | 2012-03-20 13:28:38.920438  |            | Winston J. Sillypants, XIX          | $125,242.00 |     4
#
#  Partition employees_partitions.p20 - partition where (id >= 20 AND id < 30):
#
#   id |         created_at          | updated_at |            name                     |   salary    | company_id
#  ----+-----------------------------+------------+-------------------------------------+-------------+------------
#   20 | 2012-03-20 13:28:38.920438  |            | Winston J. Sillypants, XX           | $103,387.00 |     4
#   21 | 2012-03-20 13:28:38.920438  |            | Winston J. Sillypants, XXI          | $107,774.00 |     4
#   22 | 2012-03-20 13:28:38.920438  |            | Winston J. Sillypants, XXII         | $122,796.00 |     3
#   23 | 2012-03-20 13:28:38.920438  |            | Winston J. Sillypants, XXIII        |  $72,265.00 |     4
#   24 | 2012-03-20 13:28:38.920438  |            | Winston J. Sillypants, XXIV         | $131,098.00 |     3
#   25 | 2012-03-20 13:28:38.920438  |            | Winston J. Sillypants, XXV          | $114,342.00 |     1
#   26 | 2012-03-20 13:28:38.920438  |            | Winston J. Sillypants, XXVI         | $136,514.00 |     2
#   27 | 2012-03-20 13:28:38.920438  |            | Winston J. Sillypants, XXVII        |  $64,570.00 |     3
#   28 | 2012-03-20 13:28:38.920438  |            | Winston J. Sillypants, XXVIII       |  $86,188.00 |     4
#   29 | 2012-03-20 13:28:38.920438  |            | Winston J. Sillypants, XXIX         |  $85,431.00 |     2
#
# ...
#  Partition employees_partitions.p4980 - partition where (id >= 4980 AND id < 4990):
#
#   id |         created_at          | updated_at |            name                       |   salary    | company_id
#  ----+-----------------------------+------------+---------------------------------------+-------------+------------
# 4980 | 2012-03-20 13:28:38.920438  |            | Winston J. Sillypants, MMMMCMLXXX     | $100,413.00 |    3
# 4981 | 2012-03-20 13:28:38.920438  |            | Winston J. Sillypants, MMMMCMLXXXI    |  $85,253.00 |    1
# 4982 | 2012-03-20 13:28:38.920438  |            | Winston J. Sillypants, MMMMCMLXXXII   |  $61,951.00 |    2
# 4983 | 2012-03-20 13:28:38.920438  |            | Winston J. Sillypants, MMMMCMLXXXIII  |  $92,285.00 |    3
# 4984 | 2012-03-20 13:28:38.920438  |            | Winston J. Sillypants, MMMMCMLXXXIV   |  $73,148.00 |    4
# 4985 | 2012-03-20 13:28:38.920438  |            | Winston J. Sillypants, MMMMCMLXXXV    |  $63,795.00 |    4
# 4986 | 2012-03-20 13:28:38.920438  |            | Winston J. Sillypants, MMMMCMLXXXVI   | $125,153.00 |    2
# 4987 | 2012-03-20 13:28:38.920438  |            | Winston J. Sillypants, MMMMCMLXXXVII  | $101,759.00 |    3
# 4988 | 2012-03-20 13:28:38.920438  |            | Winston J. Sillypants, MMMMCMLXXXVIII | $117,156.00 |    4
# 4989 | 2012-03-20 13:28:38.920438  |            | Winston J. Sillypants, MMMMCMLXXXIX   | $103,124.00 |    4
#
#  Partition employees_partitions.p4990 - partition where (id >= 4990 AND id < 5000):
#
#   id |         created_at          | updated_at |            name                       |   salary    | company_id
#  ----+-----------------------------+------------+---------------------------------------+-------------+------------
# 4990 | 2012-03-20 13:28:38.920438  |            | Winston J. Sillypants, MMMMCMXC       |  $73,148.00 |    4
# 4991 | 2012-03-20 13:28:38.920438  |            | Winston J. Sillypants, MMMMCMXCI      |  $60,243.00 |    1
# 4992 | 2012-03-20 13:28:38.920438  |            | Winston J. Sillypants, MMMMCMXCII     | $138,147.00 |    3
# 4993 | 2012-03-20 13:28:38.920438  |            | Winston J. Sillypants, MMMMCMXCIII    | $103,401.00 |    4
# 4994 | 2012-03-20 13:28:38.920438  |            | Winston J. Sillypants, MMMMCMXCIV     |  $97,833.00 |    3
# 4995 | 2012-03-20 13:28:38.920438  |            | Winston J. Sillypants, MMMMCMXCV      | $113,774.00 |    1
# 4996 | 2012-03-20 13:28:38.920438  |            | Winston J. Sillypants, MMMMCMXCVI     | $125,395.00 |    4
# 4997 | 2012-03-20 13:28:38.920438  |            | Winston J. Sillypants, MMMMCMXCVII    |  $78,924.00 |    3
# 4998 | 2012-03-20 13:28:38.920438  |            | Winston J. Sillypants, MMMMCMXCVIII   | $110,089.00 |    4
# 4999 | 2012-03-20 13:28:38.920438  |            | Winston J. Sillypants, MMMMCMXCIX     | $128,225.00 |    2
#
#  Partition employees_partitions.p5000 - partition where (id >= 5000 AND id < 5010):
#
#   id |         created_at          | updated_at |            name                       |   salary    | company_id
#  ----+-----------------------------+------------+---------------------------------------+-------------+------------
# 5000 | 2012-03-20 13:28:38.920438  |            | Winston J. Sillypants, _V             | $81,125.00  |    4
#

if ['--cleanup', '--force'].include?(ARGV[0])
>>>>>>> 71c96805
  ActiveRecord::Base.connection.drop_schema("employees_partitions", :cascade => true) rescue nil
  ActiveRecord::Base.connection.drop_table("employees") rescue nil
  ActiveRecord::Base.connection.drop_table("companies") rescue nil
  exit(0) if $cleanup
end

$total_records = $create_many + $create_individual + $new_individual

puts "total records: #{$total_records}"

# the ActiveRecord classes

require File.expand_path(File.dirname(__FILE__) + "/lib/company")

class Employee < Partitioned::ById
  belongs_to :company, :class_name => 'Company'

  def self.partition_table_size
    return $partition_table_size
  end

  partitioned do |partition|
    partition.foreign_key :company_id
  end

  connection.execute <<-SQL
    create table employees
    (
        id               serial not null primary key,
        created_at       timestamp not null default now(),
        updated_at       timestamp,
        name             text not null,
        salary           money not null,
        company_id       integer not null
    );
  SQL
end

# You should have the following tables:
#  public.companies
#  public.employees

# add some companies

Company.create_many(COMPANIES)
company_ids = Company.all.map(&:id)

# create the infrastructure for EMPLOYEES table which includes the schema and partition tables

Employee.create_infrastructure

# You should have the following schema:
#  employees_partitions

<<<<<<< HEAD
Employee.create_new_partition_tables(Range.new(0, $total_records).step(Employee.partition_table_size))
=======
# Create a partition tables with increments of 10 records, because
# Employee.partition_table_size returns 10
ids = Employee.partition_generate_range(0, NUM_EMPLOYEES, Employee.partition_table_size)
Employee.create_new_partition_tables(ids)
>>>>>>> 71c96805

# You should have the following tables:
#  employees_partitions.p0
#  employees_partitions.p10
#  employees_partitions.p20
#  ...
#  employees_partitions.p4980
#  employees_partitions.p4990
#  employees_partitions.p5000

# now add some employees across the year.

employees = []

require File.expand_path(File.dirname(__FILE__) + "/lib/roman")

# generates data for employees_partitions and employees tables

base = 0
(1..$create_many).each do |i|
  employees << {
    :name => "Winston J. Sillypants, #{to_roman(base+i)}",
    :salary => rand(80000) + 60000,
    :company_id => company_ids[rand company_ids.length]
  }
end

puts "creating many #{$create_many}"
Employee.create_many(employees)
base += $create_many

puts "creating individual #{$create_individual}"
(1..$create_individual).each do |i|
  employee_data = {
    :name => "Jonathan Crabapple, #{to_roman(base+i)}",
    :salary => rand(80000) + 60000,
    :company_id => company_ids[rand company_ids.length]
  }
  employees << Employee.create(employee_data)
end
base += $create_individual

puts "new individual #{$new_individual}"
(1..$new_individual).each do |i|
  employee_data = {
    :name => "Picholine Pimplenad, #{to_roman(base+i)}",
    :salary => rand(80000) + 60000,
    :company_id => company_ids[rand company_ids.length]
  }
  employee = Employee.new(employee_data)
  employee.save!
  employees << employee
end
base += $new_individual

updates = {}
puts "update many #{$update_many}"
(1..$update_many).each do |i|
  employee_record = employees[rand(employees.length)]
  updates[{ :id => employee_record[:id]}] = { :salary => 100 }
end

Employee.update_many(updates, {:set_array => '"salary = #{table_name}.salary + datatable.salary, updated_at = now()"'})

puts "update individual #{$update_individual}"
(1..$update_individual).each do |i|
  employee_record = employees[rand(employees.length)]
  employee = Employee.from_partition(employee_record[:id]).find(employee_record[:id])
  employee.salary += 1000
  employee.save
end<|MERGE_RESOLUTION|>--- conflicted
+++ resolved
@@ -1,8 +1,244 @@
 #!/usr/bin/env ../../../../script/rails runner
 # if you use linux, please change previous line to the
 # "#!../../../../script/rails runner"
-
-<<<<<<< HEAD
+# Initial data:
+#
+#  Companies table is completed by four companies:
+#
+#  create table companies (
+#        id               serial not null primary key,
+#        created_at       timestamp not null default now(),
+#        updated_at       timestamp,
+#        name             text null
+#  );
+#
+#  insert into companies (created_at,id,name) values
+#    ('2012-03-13 13:26:52.184347',1,'Fluent Mobile, inc.'),
+#    ('2012-03-13 13:26:52.184347',2,'Fiksu, inc.'),
+#    ('2012-03-13 13:26:52.184347',3,'AppExchanger, inc.'),
+#    ('2012-03-13 13:26:52.184347',4,'FreeMyApps, inc.');
+#
+#  id |         created_at         | updated_at |        name
+#  ---+----------------------------+------------+---------------------
+#   1 | 2012-03-11 13:26:52.184347 |            | Fluent Mobile, inc.
+#   2 | 2012-03-11 13:26:52.184347 |            | Fiksu, inc.
+#   3 | 2012-03-11 13:26:52.184347 |            | AppExchanger, inc.
+#   4 | 2012-03-11 13:26:52.184347 |            | FreeMyApps, inc.
+#
+#  Employees table is associated with companies table via key - id:
+#
+#  create table employees (
+#        id               serial not null primary key,
+#        created_at       timestamp not null default now(),
+#        updated_at       timestamp,
+#        name             text not null,
+#        salary           money not null,
+#        company_id       integer not null
+#  );
+#
+#   id | created_at | updated_at | name | salary | company_id
+#  ----+------------+------------+------+--------+------------
+#
+# Task:
+#
+#  To increase the speed of requests to the database and to reduce the time
+#  of the request, need to split the Employees table to the partition tables.
+#  Break criterion is an id.
+#
+# Implementation:
+#
+#  Class Employee inherits from the abstract class ById,
+#  which supports partitioning.
+#
+#  class Employee < Partitioned::ById
+#
+#    Indicates a relationship to the companies table.
+#    belongs_to :company, :class_name => 'Company'
+#
+#    Partition table size defines a count of records in one partition table.
+#    def self.partition_table_size
+#      return 10
+#    end
+#
+#    Create a rules for each partition.
+#    Id is a unique index. Foreign key is company_id.
+#    This imposes a restriction on each of partition, that
+#    the column company_id associated with the table of companies
+#    and can not have values ​​that are not in the table companies.
+#    In this example, set up only 4 records in the table companies,
+#    so company_id can not be equal to 5 in any partition
+#    until it is an established company with id = 5.
+#
+#    partitioned do |partition|
+#       partition.foreign_key :company_id
+#    end
+#  end
+#
+#  Create a schema employees_partitions, within which to store all of our partitions:
+#
+#  Employee.create_infrastructure
+#
+#  Create a partition tables with increments of 10 records:
+#
+#  ids = Employee.partition_generate_range(0, NUM_EMPLOYEES, Employee.partition_table_size)
+#  Employee.create_new_partition_tables(ids)
+#
+#  Each of partition has the same structure as that of the employees table:
+#
+#   id | created_at | updated_at | name | salary | company_id
+#  ----+------------+------------+------+--------+------------
+#
+#  CREATE TABLE "employees_partitions"."p0" (CHECK (( id >= 0 and id < 10 ))) INHERITS (employees);
+#  CREATE UNIQUE INDEX "p0_id_udx" ON "employees_partitions"."p0" ("id");
+#  ALTER TABLE employees_partitions.p0 add foreign key (company_id) references companies(id);
+#
+#  CREATE TABLE "employees_partitions"."p10" (CHECK (( id >= 10 and id < 20 ))) INHERITS (employees);
+#  CREATE UNIQUE INDEX "p10_id_udx" ON "employees_partitions"."p10" ("id");
+#  ALTER TABLE employees_partitions.p10 add foreign key (company_id) references companies(id);
+#
+#  CREATE TABLE "employees_partitions"."p20" (CHECK (( id >= 20 and id < 30 ))) INHERITS (employees);
+#  CREATE UNIQUE INDEX "p20_id_udx" ON "employees_partitions"."p20" ("id");
+#  ALTER TABLE employees_partitions.p20 add foreign key (company_id) references companies(id);
+#
+#  ...
+#  CREATE TABLE "employees_partitions"."p4980" (CHECK (( id >= 4980 and id < 4990 ))) INHERITS (employees);
+#  CREATE UNIQUE INDEX "p4980_id_udx" ON "employees_partitions"."p4980" ("id");
+#  ALTER TABLE employees_partitions.p4980 add foreign key (company_id) references companies(id);
+#
+#  CREATE TABLE "employees_partitions"."p4990" (CHECK (( id >= 4990 and id < 5000 ))) INHERITS (employees);
+#  CREATE UNIQUE INDEX "p4990_id_udx" ON "employees_partitions"."p4990" ("id");
+#  ALTER TABLE employees_partitions.p4990 add foreign key (company_id) references companies(id);
+#
+#  CREATE TABLE "employees_partitions"."p5000" (CHECK (( id >= 5000 and id < 5010 ))) INHERITS (employees);
+#  CREATE UNIQUE INDEX "p5000_id_udx" ON "employees_partitions"."p5000" ("id");
+#  ALTER TABLE employees_partitions.p5000 add foreign key (company_id) references companies(id);
+#
+#  You should have the following tables with increments of 10 ids:
+#  employees_partitions.p0
+#  employees_partitions.p10
+#  employees_partitions.p20
+#  ...
+#  employees_partitions.p4980
+#  employees_partitions.p4990
+#  employees_partitions.p5000
+#
+#  Each of partitions inherits from employees table,
+#  thus a new row will automatically be added to the employees table .
+#
+#  To add data, we use the following construction,
+#  in which employees - a random data:
+#
+#  Employee.create_many(employees)
+#
+#  The data get into the employees table ONLY through partition tables.
+#  You can not do an insert row into a table employees directly.
+#  For this purpose special restrictions are imposed on the table employees.
+#
+#  Result:
+#
+#  We have table companies:
+#
+#  id |         created_at         | updated_at |        name
+#  ---+----------------------------+------------+---------------------
+#   1 | 2012-03-11 13:26:52.184347 |            | Fluent Mobile, inc.
+#   2 | 2012-03-11 13:26:52.184347 |            | Fiksu, inc.
+#   3 | 2012-03-11 13:26:52.184347 |            | AppExchanger, inc.
+#   4 | 2012-03-11 13:26:52.184347 |            | FreeMyApps, inc.
+#
+#  Table employees with random data from 1 to 5000:
+#
+#  id  |         created_at         | updated_at |                name                 |   salary    | company_id
+#  ----+----------------------------+------------+-------------------------------------+-------------+------------
+#    1 | 2012-03-20 13:28:38.920438 |            | Winston J. Sillypants, I            | $139,612.00 |     3
+#    2 | 2012-03-20 13:28:38.920438 |            | Winston J. Sillypants, II           |  $89,303.00 |     4
+#    3 | 2012-03-20 13:28:38.920438 |            | Winston J. Sillypants, III          |  $62,066.00 |     2
+# ...
+# 4998 | 2012-03-20 13:28:38.920438 |            | Winston J. Sillypants, MMMMCMXCVIII | $110,089.00 |     4
+# 4999 | 2012-03-20 13:28:38.920438 |            | Winston J. Sillypants, MMMMCMXCIX   | $128,225.00 |     2
+# 5000 | 2012-03-20 13:28:38.920438 |            | Winston J. Sillypants, _V           |  $81,125.00 |     4
+#
+#  Partition employees_partitions.p0 - partition where (id >= 0 AND id < 10):
+#
+#   id |         created_at          | updated_at |            name                     |   salary    | company_id
+#  ----+-----------------------------+------------+-------------------------------------+-------------+------------
+#    1 | 2012-03-20 13:28:38.920438  |            | Winston J. Sillypants, I            | $139,612.00 |     3
+#    2 | 2012-03-20 13:28:38.920438  |            | Winston J. Sillypants, II           |  $89,303.00 |     4
+#    3 | 2012-03-20 13:28:38.920438  |            | Winston J. Sillypants, III          |  $62,066.00 |     2
+#    4 | 2012-03-20 13:28:38.920438  |            | Winston J. Sillypants, IV           |  $82,144.00 |     3
+#    5 | 2012-03-20 13:28:38.920438  |            | Winston J. Sillypants, V            | $116,467.00 |     4
+#    6 | 2012-03-20 13:28:38.920438  |            | Winston J. Sillypants, VI           |  $97,616.00 |     2
+#    7 | 2012-03-20 13:28:38.920438  |            | Winston J. Sillypants, VII          | $127,854.00 |     1
+#    8 | 2012-03-20 13:28:38.920438  |            | Winston J. Sillypants, VIII         | $112,420.00 |     1
+#    9 | 2012-03-20 13:28:38.920438  |            | Winston J. Sillypants, IX           |  $64,514.00 |     4
+#
+#  Partition employees_partitions.p10 - partition where (id >= 10 AND id < 20):
+#
+#   id |         created_at          | updated_at |            name                     |   salary    | company_id
+#  ----+-----------------------------+------------+-------------------------------------+-------------+------------
+#   10 | 2012-03-20 13:28:38.920438  |            | Winston J. Sillypants, X            |  $96,028.00 |     3
+#   11 | 2012-03-20 13:28:38.920438  |            | Winston J. Sillypants, XI           | $123,833.00 |     2
+#   12 | 2012-03-20 13:28:38.920438  |            | Winston J. Sillypants, XII          | $113,168.00 |     3
+#   13 | 2012-03-20 13:28:38.920438  |            | Winston J. Sillypants, XIII         | $125,741.00 |     4
+#   14 | 2012-03-20 13:28:38.920438  |            | Winston J. Sillypants, XIV          | $123,324.00 |     4
+#   15 | 2012-03-20 13:28:38.920438  |            | Winston J. Sillypants, XV           |  $65,143.00 |     2
+#   16 | 2012-03-20 13:28:38.920438  |            | Winston J. Sillypants, XVI          |  $81,233.00 |     4
+#   17 | 2012-03-20 13:28:38.920438  |            | Winston J. Sillypants, XVII         | $114,756.00 |     1
+#   18 | 2012-03-20 13:28:38.920438  |            | Winston J. Sillypants, XVIII        | $106,737.00 |     3
+#   19 | 2012-03-20 13:28:38.920438  |            | Winston J. Sillypants, XIX          | $125,242.00 |     4
+#
+#  Partition employees_partitions.p20 - partition where (id >= 20 AND id < 30):
+#
+#   id |         created_at          | updated_at |            name                     |   salary    | company_id
+#  ----+-----------------------------+------------+-------------------------------------+-------------+------------
+#   20 | 2012-03-20 13:28:38.920438  |            | Winston J. Sillypants, XX           | $103,387.00 |     4
+#   21 | 2012-03-20 13:28:38.920438  |            | Winston J. Sillypants, XXI          | $107,774.00 |     4
+#   22 | 2012-03-20 13:28:38.920438  |            | Winston J. Sillypants, XXII         | $122,796.00 |     3
+#   23 | 2012-03-20 13:28:38.920438  |            | Winston J. Sillypants, XXIII        |  $72,265.00 |     4
+#   24 | 2012-03-20 13:28:38.920438  |            | Winston J. Sillypants, XXIV         | $131,098.00 |     3
+#   25 | 2012-03-20 13:28:38.920438  |            | Winston J. Sillypants, XXV          | $114,342.00 |     1
+#   26 | 2012-03-20 13:28:38.920438  |            | Winston J. Sillypants, XXVI         | $136,514.00 |     2
+#   27 | 2012-03-20 13:28:38.920438  |            | Winston J. Sillypants, XXVII        |  $64,570.00 |     3
+#   28 | 2012-03-20 13:28:38.920438  |            | Winston J. Sillypants, XXVIII       |  $86,188.00 |     4
+#   29 | 2012-03-20 13:28:38.920438  |            | Winston J. Sillypants, XXIX         |  $85,431.00 |     2
+#
+# ...
+#  Partition employees_partitions.p4980 - partition where (id >= 4980 AND id < 4990):
+#
+#   id |         created_at          | updated_at |            name                       |   salary    | company_id
+#  ----+-----------------------------+------------+---------------------------------------+-------------+------------
+# 4980 | 2012-03-20 13:28:38.920438  |            | Winston J. Sillypants, MMMMCMLXXX     | $100,413.00 |    3
+# 4981 | 2012-03-20 13:28:38.920438  |            | Winston J. Sillypants, MMMMCMLXXXI    |  $85,253.00 |    1
+# 4982 | 2012-03-20 13:28:38.920438  |            | Winston J. Sillypants, MMMMCMLXXXII   |  $61,951.00 |    2
+# 4983 | 2012-03-20 13:28:38.920438  |            | Winston J. Sillypants, MMMMCMLXXXIII  |  $92,285.00 |    3
+# 4984 | 2012-03-20 13:28:38.920438  |            | Winston J. Sillypants, MMMMCMLXXXIV   |  $73,148.00 |    4
+# 4985 | 2012-03-20 13:28:38.920438  |            | Winston J. Sillypants, MMMMCMLXXXV    |  $63,795.00 |    4
+# 4986 | 2012-03-20 13:28:38.920438  |            | Winston J. Sillypants, MMMMCMLXXXVI   | $125,153.00 |    2
+# 4987 | 2012-03-20 13:28:38.920438  |            | Winston J. Sillypants, MMMMCMLXXXVII  | $101,759.00 |    3
+# 4988 | 2012-03-20 13:28:38.920438  |            | Winston J. Sillypants, MMMMCMLXXXVIII | $117,156.00 |    4
+# 4989 | 2012-03-20 13:28:38.920438  |            | Winston J. Sillypants, MMMMCMLXXXIX   | $103,124.00 |    4
+#
+#  Partition employees_partitions.p4990 - partition where (id >= 4990 AND id < 5000):
+#
+#   id |         created_at          | updated_at |            name                       |   salary    | company_id
+#  ----+-----------------------------+------------+---------------------------------------+-------------+------------
+# 4990 | 2012-03-20 13:28:38.920438  |            | Winston J. Sillypants, MMMMCMXC       |  $73,148.00 |    4
+# 4991 | 2012-03-20 13:28:38.920438  |            | Winston J. Sillypants, MMMMCMXCI      |  $60,243.00 |    1
+# 4992 | 2012-03-20 13:28:38.920438  |            | Winston J. Sillypants, MMMMCMXCII     | $138,147.00 |    3
+# 4993 | 2012-03-20 13:28:38.920438  |            | Winston J. Sillypants, MMMMCMXCIII    | $103,401.00 |    4
+# 4994 | 2012-03-20 13:28:38.920438  |            | Winston J. Sillypants, MMMMCMXCIV     |  $97,833.00 |    3
+# 4995 | 2012-03-20 13:28:38.920438  |            | Winston J. Sillypants, MMMMCMXCV      | $113,774.00 |    1
+# 4996 | 2012-03-20 13:28:38.920438  |            | Winston J. Sillypants, MMMMCMXCVI     | $125,395.00 |    4
+# 4997 | 2012-03-20 13:28:38.920438  |            | Winston J. Sillypants, MMMMCMXCVII    |  $78,924.00 |    3
+# 4998 | 2012-03-20 13:28:38.920438  |            | Winston J. Sillypants, MMMMCMXCVIII   | $110,089.00 |    4
+# 4999 | 2012-03-20 13:28:38.920438  |            | Winston J. Sillypants, MMMMCMXCIX     | $128,225.00 |    2
+#
+#  Partition employees_partitions.p5000 - partition where (id >= 5000 AND id < 5010):
+#
+#   id |         created_at          | updated_at |            name                       |   salary    | company_id
+#  ----+-----------------------------+------------+---------------------------------------+-------------+------------
+# 5000 | 2012-03-20 13:28:38.920438  |            | Winston J. Sillypants, _V             | $81,125.00  |    4
+#
+
 require File.expand_path(File.dirname(__FILE__) + "/lib/command_line_tool_mixin")
 require File.expand_path(File.dirname(__FILE__) + "/lib/get_options")
 
@@ -79,247 +315,6 @@
 end
 
 if $cleanup || $force
-=======
-# Initial data:
-#
-#  Companies table is completed by four companies:
-#
-#  create table companies (
-#        id               serial not null primary key,
-#        created_at       timestamp not null default now(),
-#        updated_at       timestamp,
-#        name             text null
-#  );
-#
-#  insert into companies (created_at,id,name) values
-#    ('2012-03-13 13:26:52.184347',1,'Fluent Mobile, inc.'),
-#    ('2012-03-13 13:26:52.184347',2,'Fiksu, inc.'),
-#    ('2012-03-13 13:26:52.184347',3,'AppExchanger, inc.'),
-#    ('2012-03-13 13:26:52.184347',4,'FreeMyApps, inc.');
-#
-#  id |         created_at         | updated_at |        name
-#  ---+----------------------------+------------+---------------------
-#   1 | 2012-03-11 13:26:52.184347 |            | Fluent Mobile, inc.
-#   2 | 2012-03-11 13:26:52.184347 |            | Fiksu, inc.
-#   3 | 2012-03-11 13:26:52.184347 |            | AppExchanger, inc.
-#   4 | 2012-03-11 13:26:52.184347 |            | FreeMyApps, inc.
-#
-#  Employees table is associated with companies table via key - id:
-#
-#  create table employees (
-#        id               serial not null primary key,
-#        created_at       timestamp not null default now(),
-#        updated_at       timestamp,
-#        name             text not null,
-#        salary           money not null,
-#        company_id       integer not null
-#  );
-#
-#   id | created_at | updated_at | name | salary | company_id
-#  ----+------------+------------+------+--------+------------
-#
-# Task:
-#
-#  To increase the speed of requests to the database and to reduce the time
-#  of the request, need to split the Employees table to the partition tables.
-#  Break criterion is an id.
-#
-# Implementation:
-#
-#  Class Employee inherits from the abstract class ById,
-#  which supports partitioning.
-#
-#  class Employee < Partitioned::ById
-#
-#    Indicates a relationship to the companies table.
-#    belongs_to :company, :class_name => 'Company'
-#
-#    Partition table size defines a count of records in one partition table.
-#    def self.partition_table_size
-#      return 10
-#    end
-#
-#    Create a rules for each partition.
-#    Id is a unique index. Foreign key is company_id.
-#    This imposes a restriction on each of partition, that
-#    the column company_id associated with the table of companies
-#    and can not have values ​​that are not in the table companies.
-#    In this example, set up only 4 records in the table companies,
-#    so company_id can not be equal to 5 in any partition
-#    until it is an established company with id = 5.
-#
-#    partitioned do |partition|
-#       partition.foreign_key :company_id
-#    end
-#  end
-#
-#  Create a schema employees_partitions, within which to store all of our partitions:
-#
-#  Employee.create_infrastructure
-#
-#  Create a partition tables with increments of 10 records:
-#
-#  ids = Employee.partition_generate_range(0, NUM_EMPLOYEES, Employee.partition_table_size)
-#  Employee.create_new_partition_tables(ids)
-#
-#  Each of partition has the same structure as that of the employees table:
-#
-#   id | created_at | updated_at | name | salary | company_id
-#  ----+------------+------------+------+--------+------------
-#
-#  CREATE TABLE "employees_partitions"."p0" (CHECK (( id >= 0 and id < 10 ))) INHERITS (employees);
-#  CREATE UNIQUE INDEX "p0_id_udx" ON "employees_partitions"."p0" ("id");
-#  ALTER TABLE employees_partitions.p0 add foreign key (company_id) references companies(id);
-#
-#  CREATE TABLE "employees_partitions"."p10" (CHECK (( id >= 10 and id < 20 ))) INHERITS (employees);
-#  CREATE UNIQUE INDEX "p10_id_udx" ON "employees_partitions"."p10" ("id");
-#  ALTER TABLE employees_partitions.p10 add foreign key (company_id) references companies(id);
-#
-#  CREATE TABLE "employees_partitions"."p20" (CHECK (( id >= 20 and id < 30 ))) INHERITS (employees);
-#  CREATE UNIQUE INDEX "p20_id_udx" ON "employees_partitions"."p20" ("id");
-#  ALTER TABLE employees_partitions.p20 add foreign key (company_id) references companies(id);
-#
-#  ...
-#  CREATE TABLE "employees_partitions"."p4980" (CHECK (( id >= 4980 and id < 4990 ))) INHERITS (employees);
-#  CREATE UNIQUE INDEX "p4980_id_udx" ON "employees_partitions"."p4980" ("id");
-#  ALTER TABLE employees_partitions.p4980 add foreign key (company_id) references companies(id);
-#
-#  CREATE TABLE "employees_partitions"."p4990" (CHECK (( id >= 4990 and id < 5000 ))) INHERITS (employees);
-#  CREATE UNIQUE INDEX "p4990_id_udx" ON "employees_partitions"."p4990" ("id");
-#  ALTER TABLE employees_partitions.p4990 add foreign key (company_id) references companies(id);
-#
-#  CREATE TABLE "employees_partitions"."p5000" (CHECK (( id >= 5000 and id < 5010 ))) INHERITS (employees);
-#  CREATE UNIQUE INDEX "p5000_id_udx" ON "employees_partitions"."p5000" ("id");
-#  ALTER TABLE employees_partitions.p5000 add foreign key (company_id) references companies(id);
-#
-#  You should have the following tables with increments of 10 ids:
-#  employees_partitions.p0
-#  employees_partitions.p10
-#  employees_partitions.p20
-#  ...
-#  employees_partitions.p4980
-#  employees_partitions.p4990
-#  employees_partitions.p5000
-#
-#  Each of partitions inherits from employees table,
-#  thus a new row will automatically be added to the employees table .
-#
-#  To add data, we use the following construction,
-#  in which employees - a random data:
-#
-#  Employee.create_many(employees)
-#
-#  The data get into the employees table ONLY through partition tables.
-#  You can not do an insert row into a table employees directly.
-#  For this purpose special restrictions are imposed on the table employees.
-#
-#  Result:
-#
-#  We have table companies:
-#
-#  id |         created_at         | updated_at |        name
-#  ---+----------------------------+------------+---------------------
-#   1 | 2012-03-11 13:26:52.184347 |            | Fluent Mobile, inc.
-#   2 | 2012-03-11 13:26:52.184347 |            | Fiksu, inc.
-#   3 | 2012-03-11 13:26:52.184347 |            | AppExchanger, inc.
-#   4 | 2012-03-11 13:26:52.184347 |            | FreeMyApps, inc.
-#
-#  Table employees with random data from 1 to 5000:
-#
-#  id  |         created_at         | updated_at |                name                 |   salary    | company_id
-#  ----+----------------------------+------------+-------------------------------------+-------------+------------
-#    1 | 2012-03-20 13:28:38.920438 |            | Winston J. Sillypants, I            | $139,612.00 |     3
-#    2 | 2012-03-20 13:28:38.920438 |            | Winston J. Sillypants, II           |  $89,303.00 |     4
-#    3 | 2012-03-20 13:28:38.920438 |            | Winston J. Sillypants, III          |  $62,066.00 |     2
-# ...
-# 4998 | 2012-03-20 13:28:38.920438 |            | Winston J. Sillypants, MMMMCMXCVIII | $110,089.00 |     4
-# 4999 | 2012-03-20 13:28:38.920438 |            | Winston J. Sillypants, MMMMCMXCIX   | $128,225.00 |     2
-# 5000 | 2012-03-20 13:28:38.920438 |            | Winston J. Sillypants, _V           |  $81,125.00 |     4
-#
-#  Partition employees_partitions.p0 - partition where (id >= 0 AND id < 10):
-#
-#   id |         created_at          | updated_at |            name                     |   salary    | company_id
-#  ----+-----------------------------+------------+-------------------------------------+-------------+------------
-#    1 | 2012-03-20 13:28:38.920438  |            | Winston J. Sillypants, I            | $139,612.00 |     3
-#    2 | 2012-03-20 13:28:38.920438  |            | Winston J. Sillypants, II           |  $89,303.00 |     4
-#    3 | 2012-03-20 13:28:38.920438  |            | Winston J. Sillypants, III          |  $62,066.00 |     2
-#    4 | 2012-03-20 13:28:38.920438  |            | Winston J. Sillypants, IV           |  $82,144.00 |     3
-#    5 | 2012-03-20 13:28:38.920438  |            | Winston J. Sillypants, V            | $116,467.00 |     4
-#    6 | 2012-03-20 13:28:38.920438  |            | Winston J. Sillypants, VI           |  $97,616.00 |     2
-#    7 | 2012-03-20 13:28:38.920438  |            | Winston J. Sillypants, VII          | $127,854.00 |     1
-#    8 | 2012-03-20 13:28:38.920438  |            | Winston J. Sillypants, VIII         | $112,420.00 |     1
-#    9 | 2012-03-20 13:28:38.920438  |            | Winston J. Sillypants, IX           |  $64,514.00 |     4
-#
-#  Partition employees_partitions.p10 - partition where (id >= 10 AND id < 20):
-#
-#   id |         created_at          | updated_at |            name                     |   salary    | company_id
-#  ----+-----------------------------+------------+-------------------------------------+-------------+------------
-#   10 | 2012-03-20 13:28:38.920438  |            | Winston J. Sillypants, X            |  $96,028.00 |     3
-#   11 | 2012-03-20 13:28:38.920438  |            | Winston J. Sillypants, XI           | $123,833.00 |     2
-#   12 | 2012-03-20 13:28:38.920438  |            | Winston J. Sillypants, XII          | $113,168.00 |     3
-#   13 | 2012-03-20 13:28:38.920438  |            | Winston J. Sillypants, XIII         | $125,741.00 |     4
-#   14 | 2012-03-20 13:28:38.920438  |            | Winston J. Sillypants, XIV          | $123,324.00 |     4
-#   15 | 2012-03-20 13:28:38.920438  |            | Winston J. Sillypants, XV           |  $65,143.00 |     2
-#   16 | 2012-03-20 13:28:38.920438  |            | Winston J. Sillypants, XVI          |  $81,233.00 |     4
-#   17 | 2012-03-20 13:28:38.920438  |            | Winston J. Sillypants, XVII         | $114,756.00 |     1
-#   18 | 2012-03-20 13:28:38.920438  |            | Winston J. Sillypants, XVIII        | $106,737.00 |     3
-#   19 | 2012-03-20 13:28:38.920438  |            | Winston J. Sillypants, XIX          | $125,242.00 |     4
-#
-#  Partition employees_partitions.p20 - partition where (id >= 20 AND id < 30):
-#
-#   id |         created_at          | updated_at |            name                     |   salary    | company_id
-#  ----+-----------------------------+------------+-------------------------------------+-------------+------------
-#   20 | 2012-03-20 13:28:38.920438  |            | Winston J. Sillypants, XX           | $103,387.00 |     4
-#   21 | 2012-03-20 13:28:38.920438  |            | Winston J. Sillypants, XXI          | $107,774.00 |     4
-#   22 | 2012-03-20 13:28:38.920438  |            | Winston J. Sillypants, XXII         | $122,796.00 |     3
-#   23 | 2012-03-20 13:28:38.920438  |            | Winston J. Sillypants, XXIII        |  $72,265.00 |     4
-#   24 | 2012-03-20 13:28:38.920438  |            | Winston J. Sillypants, XXIV         | $131,098.00 |     3
-#   25 | 2012-03-20 13:28:38.920438  |            | Winston J. Sillypants, XXV          | $114,342.00 |     1
-#   26 | 2012-03-20 13:28:38.920438  |            | Winston J. Sillypants, XXVI         | $136,514.00 |     2
-#   27 | 2012-03-20 13:28:38.920438  |            | Winston J. Sillypants, XXVII        |  $64,570.00 |     3
-#   28 | 2012-03-20 13:28:38.920438  |            | Winston J. Sillypants, XXVIII       |  $86,188.00 |     4
-#   29 | 2012-03-20 13:28:38.920438  |            | Winston J. Sillypants, XXIX         |  $85,431.00 |     2
-#
-# ...
-#  Partition employees_partitions.p4980 - partition where (id >= 4980 AND id < 4990):
-#
-#   id |         created_at          | updated_at |            name                       |   salary    | company_id
-#  ----+-----------------------------+------------+---------------------------------------+-------------+------------
-# 4980 | 2012-03-20 13:28:38.920438  |            | Winston J. Sillypants, MMMMCMLXXX     | $100,413.00 |    3
-# 4981 | 2012-03-20 13:28:38.920438  |            | Winston J. Sillypants, MMMMCMLXXXI    |  $85,253.00 |    1
-# 4982 | 2012-03-20 13:28:38.920438  |            | Winston J. Sillypants, MMMMCMLXXXII   |  $61,951.00 |    2
-# 4983 | 2012-03-20 13:28:38.920438  |            | Winston J. Sillypants, MMMMCMLXXXIII  |  $92,285.00 |    3
-# 4984 | 2012-03-20 13:28:38.920438  |            | Winston J. Sillypants, MMMMCMLXXXIV   |  $73,148.00 |    4
-# 4985 | 2012-03-20 13:28:38.920438  |            | Winston J. Sillypants, MMMMCMLXXXV    |  $63,795.00 |    4
-# 4986 | 2012-03-20 13:28:38.920438  |            | Winston J. Sillypants, MMMMCMLXXXVI   | $125,153.00 |    2
-# 4987 | 2012-03-20 13:28:38.920438  |            | Winston J. Sillypants, MMMMCMLXXXVII  | $101,759.00 |    3
-# 4988 | 2012-03-20 13:28:38.920438  |            | Winston J. Sillypants, MMMMCMLXXXVIII | $117,156.00 |    4
-# 4989 | 2012-03-20 13:28:38.920438  |            | Winston J. Sillypants, MMMMCMLXXXIX   | $103,124.00 |    4
-#
-#  Partition employees_partitions.p4990 - partition where (id >= 4990 AND id < 5000):
-#
-#   id |         created_at          | updated_at |            name                       |   salary    | company_id
-#  ----+-----------------------------+------------+---------------------------------------+-------------+------------
-# 4990 | 2012-03-20 13:28:38.920438  |            | Winston J. Sillypants, MMMMCMXC       |  $73,148.00 |    4
-# 4991 | 2012-03-20 13:28:38.920438  |            | Winston J. Sillypants, MMMMCMXCI      |  $60,243.00 |    1
-# 4992 | 2012-03-20 13:28:38.920438  |            | Winston J. Sillypants, MMMMCMXCII     | $138,147.00 |    3
-# 4993 | 2012-03-20 13:28:38.920438  |            | Winston J. Sillypants, MMMMCMXCIII    | $103,401.00 |    4
-# 4994 | 2012-03-20 13:28:38.920438  |            | Winston J. Sillypants, MMMMCMXCIV     |  $97,833.00 |    3
-# 4995 | 2012-03-20 13:28:38.920438  |            | Winston J. Sillypants, MMMMCMXCV      | $113,774.00 |    1
-# 4996 | 2012-03-20 13:28:38.920438  |            | Winston J. Sillypants, MMMMCMXCVI     | $125,395.00 |    4
-# 4997 | 2012-03-20 13:28:38.920438  |            | Winston J. Sillypants, MMMMCMXCVII    |  $78,924.00 |    3
-# 4998 | 2012-03-20 13:28:38.920438  |            | Winston J. Sillypants, MMMMCMXCVIII   | $110,089.00 |    4
-# 4999 | 2012-03-20 13:28:38.920438  |            | Winston J. Sillypants, MMMMCMXCIX     | $128,225.00 |    2
-#
-#  Partition employees_partitions.p5000 - partition where (id >= 5000 AND id < 5010):
-#
-#   id |         created_at          | updated_at |            name                       |   salary    | company_id
-#  ----+-----------------------------+------------+---------------------------------------+-------------+------------
-# 5000 | 2012-03-20 13:28:38.920438  |            | Winston J. Sillypants, _V             | $81,125.00  |    4
-#
-
-if ['--cleanup', '--force'].include?(ARGV[0])
->>>>>>> 71c96805
   ActiveRecord::Base.connection.drop_schema("employees_partitions", :cascade => true) rescue nil
   ActiveRecord::Base.connection.drop_table("employees") rescue nil
   ActiveRecord::Base.connection.drop_table("companies") rescue nil
@@ -374,14 +369,9 @@
 # You should have the following schema:
 #  employees_partitions
 
-<<<<<<< HEAD
-Employee.create_new_partition_tables(Range.new(0, $total_records).step(Employee.partition_table_size))
-=======
 # Create a partition tables with increments of 10 records, because
 # Employee.partition_table_size returns 10
-ids = Employee.partition_generate_range(0, NUM_EMPLOYEES, Employee.partition_table_size)
-Employee.create_new_partition_tables(ids)
->>>>>>> 71c96805
+Employee.create_new_partition_tables(Range.new(0, $total_records).step(Employee.partition_table_size))
 
 # You should have the following tables:
 #  employees_partitions.p0
